[tool.poetry]
name = "blint"
<<<<<<< HEAD
version = "1.0.27"
=======
version = "1.0.29"
>>>>>>> 4182444f
description = "Linter for binary files powered by lief"
authors = ["Prabhu Subramanian <prabhu@appthreat.com>"]
license = "Apache-2.0"
readme = "README.md"
homepage = "https://github.com/AppThreat/blint"
repository = "https://github.com/AppThreat/blint"
keywords = ["linter", "binary", "security", "sast"]
classifiers = [
    "Development Status :: 5 - Production/Stable",
    "Intended Audience :: Developers",
    "Intended Audience :: System Administrators",
    "Topic :: Utilities",
    "Topic :: Security",
    "Programming Language :: Python :: 3.6",
    "Programming Language :: Python :: 3.8",
    "Programming Language :: Python :: 3.9",
    "Programming Language :: Python :: 3.10",
    "Programming Language :: Python :: 3.11",
    "Operating System :: OS Independent",
]
include = ["blint/data/*.yml"]

[tool.poetry.urls]
"CI" = "https://github.com/AppThreat/blint/actions"

[tool.poetry.scripts]
blint = 'blint.cli:main'

[tool.poetry.dependencies]
python = ">=3.7,<3.12"
lief = "^0.12.3"
<<<<<<< HEAD
rich = "^13.3.5"
=======
rich = "^13.4.1"
>>>>>>> 4182444f
PyYAML = "^6.0"
defusedxml = "^0.7.1"

[tool.poetry.group.dev.dependencies]
pytest = "^7.3.1"
black = "^23.3.0"
flake8 = "^4.0.1"
pytest-cov = "^4.0.0"
pyinstaller = "^5.10.1"

[build-system]
requires = ["poetry-core>=1.0.0"]
build-backend = "poetry.core.masonry.api"<|MERGE_RESOLUTION|>--- conflicted
+++ resolved
@@ -1,10 +1,6 @@
 [tool.poetry]
 name = "blint"
-<<<<<<< HEAD
-version = "1.0.27"
-=======
 version = "1.0.29"
->>>>>>> 4182444f
 description = "Linter for binary files powered by lief"
 authors = ["Prabhu Subramanian <prabhu@appthreat.com>"]
 license = "Apache-2.0"
@@ -36,11 +32,7 @@
 [tool.poetry.dependencies]
 python = ">=3.7,<3.12"
 lief = "^0.12.3"
-<<<<<<< HEAD
-rich = "^13.3.5"
-=======
 rich = "^13.4.1"
->>>>>>> 4182444f
 PyYAML = "^6.0"
 defusedxml = "^0.7.1"
 
