--- conflicted
+++ resolved
@@ -33,11 +33,7 @@
 [tool.poetry.dependencies]
 python = ">=3.7,<3.12"
 lief = "^0.12.3"
-<<<<<<< HEAD
-rich = "^13.3.5"
-=======
 rich = "^13.4.1"
->>>>>>> 51c0a420
 PyYAML = "^6.0"
 defusedxml = "^0.7.1"
 
