name: Upload Package

on:
  push:
    branches:
      - main
    tags:
      - 'v*'
  workflow_dispatch:

env:
  REGISTRY: ghcr.io

jobs:
  deploy:

    runs-on: ubuntu-latest

    steps:
      - uses: actions/checkout@v3
      - name: Set up Python
        uses: actions/setup-python@v4
        with:
          python-version: '3.11'
          
      - name: Install dependencies
        run: |
          python -m pip install --upgrade pip
          pip install poetry
          
      - name: Verify Project TOML Version
        id: prep
        if: startsWith(github.ref, 'refs/tags/')
        run: |
          poetry install --no-cache --without dev
          echo "version=$(poetry version -s)" >> $GITHUB_OUTPUT

      - name: Create Release
        id: create_release
        if: steps.prep.outcome == 'success'
        uses: actions/create-release@v1
        env:
          GITHUB_TOKEN: ${{ secrets.GITHUB_TOKEN }}
        with:
          tag_name: ${{ github.ref }}
          release_name: Release ${{ github.ref }}
          draft: false
          prerelease: false
          
      - name: Release PyPI
        if: steps.prep.outcome == 'success'
        run: |
          # poetry run pytest
          poetry publish --build --username $PYPI_USERNAME --password $PYPI_PASSWORD
        env:
          PYPI_USERNAME: ${{ secrets.PYPI_USERNAME }}
          PYPI_PASSWORD: ${{ secrets.PYPI_PASSWORD }}
<<<<<<< HEAD

=======
      
>>>>>>> 31282a89
      - name: Set up QEMU
        uses: docker/setup-qemu-action@v2
      - name: Set up Docker Buildx
        uses: docker/setup-buildx-action@v2

      - name: Log in to the Container registry
        uses: docker/login-action@v2
        with:
          registry: ghcr.io
          username: ${{ github.actor }}
          password: ${{ secrets.GITHUB_TOKEN }}

      - name: Extract metadata (tags, labels) for Docker
        id: meta
        uses: docker/metadata-action@v4
        with:
          images: |
            ghcr.io/${{ github.repository }}

      - name: Build and push Docker images
<<<<<<< HEAD
=======
        if: steps.prep.outcome == 'success'
        uses: docker/build-push-action@v4
        with:
          context: .
          platforms: linux/amd64,linux/arm64
          push: true
          tags: ${{ steps.meta.outputs.tags }}
          labels: ${{ steps.meta.outputs.labels }}
          cache-from: type=gha,scope=blint
          cache-to: type=gha,mode=max,scope=blint
          provenance: true
          sbom: true
          
      - name: Create Release
        id: create_release
>>>>>>> 31282a89
        if: steps.prep.outcome == 'success'
        uses: docker/build-push-action@v4
        with:
          context: .
          platforms: linux/amd64,linux/arm64
          push: true
          tags: ${{ steps.meta.outputs.tags }}
          labels: ${{ steps.meta.outputs.labels }}
          cache-from: type=gha,scope=blint
          cache-to: type=gha,mode=max,scope=blint
          provenance: true
          sbom: true<|MERGE_RESOLUTION|>--- conflicted
+++ resolved
@@ -34,18 +34,6 @@
         run: |
           poetry install --no-cache --without dev
           echo "version=$(poetry version -s)" >> $GITHUB_OUTPUT
-
-      - name: Create Release
-        id: create_release
-        if: steps.prep.outcome == 'success'
-        uses: actions/create-release@v1
-        env:
-          GITHUB_TOKEN: ${{ secrets.GITHUB_TOKEN }}
-        with:
-          tag_name: ${{ github.ref }}
-          release_name: Release ${{ github.ref }}
-          draft: false
-          prerelease: false
           
       - name: Release PyPI
         if: steps.prep.outcome == 'success'
@@ -55,11 +43,7 @@
         env:
           PYPI_USERNAME: ${{ secrets.PYPI_USERNAME }}
           PYPI_PASSWORD: ${{ secrets.PYPI_PASSWORD }}
-<<<<<<< HEAD
 
-=======
-      
->>>>>>> 31282a89
       - name: Set up QEMU
         uses: docker/setup-qemu-action@v2
       - name: Set up Docker Buildx
@@ -80,8 +64,6 @@
             ghcr.io/${{ github.repository }}
 
       - name: Build and push Docker images
-<<<<<<< HEAD
-=======
         if: steps.prep.outcome == 'success'
         uses: docker/build-push-action@v4
         with:
@@ -97,16 +79,12 @@
           
       - name: Create Release
         id: create_release
->>>>>>> 31282a89
         if: steps.prep.outcome == 'success'
-        uses: docker/build-push-action@v4
+        uses: actions/create-release@v1
+        env:
+          GITHUB_TOKEN: ${{ secrets.GITHUB_TOKEN }}
         with:
-          context: .
-          platforms: linux/amd64,linux/arm64
-          push: true
-          tags: ${{ steps.meta.outputs.tags }}
-          labels: ${{ steps.meta.outputs.labels }}
-          cache-from: type=gha,scope=blint
-          cache-to: type=gha,mode=max,scope=blint
-          provenance: true
-          sbom: true+          tag_name: ${{ github.ref }}
+          release_name: Release ${{ github.ref }}
+          draft: false
+          prerelease: false