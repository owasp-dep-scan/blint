--- conflicted
+++ resolved
@@ -21,7 +21,7 @@
       - name: Set up Python
         uses: actions/setup-python@v4
         with:
-          python-version: '3.11'
+          python-version: '3.10'
           
       - name: Install dependencies
         run: |
@@ -34,18 +34,6 @@
         run: |
           poetry install --no-cache --without dev
           echo "version=$(poetry version -s)" >> $GITHUB_OUTPUT
-
-      - name: Create Release
-        id: create_release
-        if: steps.prep.outcome == 'success'
-        uses: actions/create-release@v1
-        env:
-          GITHUB_TOKEN: ${{ secrets.GITHUB_TOKEN }}
-        with:
-          tag_name: ${{ github.ref }}
-          release_name: Release ${{ github.ref }}
-          draft: false
-          prerelease: false
           
       - name: Release PyPI
         if: steps.prep.outcome == 'success'
@@ -55,7 +43,7 @@
         env:
           PYPI_USERNAME: ${{ secrets.PYPI_USERNAME }}
           PYPI_PASSWORD: ${{ secrets.PYPI_PASSWORD }}
-
+      
       - name: Set up QEMU
         uses: docker/setup-qemu-action@v2
       - name: Set up Docker Buildx
@@ -76,8 +64,6 @@
             ghcr.io/${{ github.repository }}
 
       - name: Build and push Docker images
-<<<<<<< HEAD
-=======
         if: steps.prep.outcome == 'success'
         uses: docker/build-push-action@v4
         with:
@@ -93,56 +79,12 @@
           
       - name: Create Release
         id: create_release
->>>>>>> b7f95f1d
         if: steps.prep.outcome == 'success'
-        uses: docker/build-push-action@v4
+        uses: actions/create-release@v1
+        env:
+          GITHUB_TOKEN: ${{ secrets.GITHUB_TOKEN }}
         with:
-          context: .
-          platforms: linux/amd64,linux/arm64
-          push: true
-          tags: ${{ steps.meta.outputs.tags }}
-          labels: ${{ steps.meta.outputs.labels }}
-          cache-from: type=gha,scope=blint
-          cache-to: type=gha,mode=max,scope=blint
-          provenance: true
-          sbom: true
-
-      - name: Log in to the Container registry
-        uses: docker/login-action@v2
-        with:
-          registry: docker.io
-          username: ${{ secrets.DOCKER_HUB_USERNAME }}
-          password: ${{ secrets.DOCKER_HUB_TOKEN }}
-
-      - name: Extract metadata (tags, labels) for Docker
-        id: dmeta
-        uses: docker/metadata-action@v4
-        with:
-          images: |
-            ${{ github.repository }}
-
-      - name: Build and push Docker images
-        if: steps.prep.outcome == 'success'
-        uses: docker/build-push-action@v4
-        with:
-          context: .
-          platforms: linux/amd64,linux/arm64
-          push: true
-          tags: ${{ steps.dmeta.outputs.tags }}
-          labels: ${{ steps.dmeta.outputs.labels }}
-          cache-from: type=gha,scope=blint-docker
-          cache-to: type=gha,mode=max,scope=blint-docker
-          provenance: true
-          sbom: true
-
-      - name: Release public ecr
-        if: startsWith(github.ref, 'refs/tags/') &&  steps.prep.outcome == 'success'
-        run: |
-          aws ecr-public get-login-password --region us-east-1 | docker login --username AWS --password-stdin public.ecr.aws/appthreat
-          docker build -t blint .
-          docker tag blint:latest public.ecr.aws/appthreat/blint:latest
-          docker push public.ecr.aws/appthreat/blint:latest
-        env:
-          AWS_ACCESS_KEY_ID: ${{ secrets.AWS_ACCESS_KEY_ID }}
-          AWS_SECRET_ACCESS_KEY: ${{ secrets.AWS_SECRET_ACCESS_KEY }}
-          AWS_DEFAULT_REGION: ${{ secrets.AWS_DEFAULT_REGION }}+          tag_name: ${{ github.ref }}
+          release_name: Release ${{ github.ref }}
+          draft: false
+          prerelease: false