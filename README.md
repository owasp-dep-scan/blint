--- conflicted
+++ resolved
@@ -24,12 +24,6 @@
 
 ## Use cases
 
-<<<<<<< HEAD
-- Add blint to CI/CD to inspect the final binaries to ensure code signing or authenticode is applied correctly
-- Identify interesting functions and symbols for fuzzing
-- Blint was used at [ShiftLeft](https://shiftleft.io) to review the statically linked packages and optimize the distributed cli binary
-=======
->>>>>>> 4182444f
 - Quickly identify malicious binaries by looking at their capabilities (Ability to manipulate networks or drivers or kernels etc)
 - Add blint to CI/CD to inspect the final binaries to ensure code signing or authenticode is applied correctly
 - Identify interesting functions and symbols for fuzzing
